import sys
import subprocess
import os
import tkinter as tk
from tkinter import messagebox
import constants as c
from replace_pdf import replace_pdf_file

def tkinter_message_box(title, message, type="info", yes_no=False):
    root = tk.Tk()
    root.withdraw()
    if type == "info":
        messagebox.showinfo(title, message)
    elif type == "error":
        messagebox.showerror(title, message)
    elif type == "yesno" and yes_no:
        response = messagebox.askyesno(title, message)
        root.destroy()
        return response
    root.destroy()

def check_python_version_and_confirm():
    major, minor = map(int, sys.version.split()[0].split('.')[:2])
    if major < 3 or (major == 3 and minor < 10):
        tkinter_message_box("Python Version Error", "This program is currently only compatible with Python 3.10 or 3.11.", type="error")
        return False
    elif major >= 3 and minor >= 12:
        tkinter_message_box("Python Version Error", "Python 3.12+ detected. PyTorch is not currently compatible with Python 3.12 - exiting installer.", type="error")
        return False
    else:
        return tkinter_message_box("Confirmation", f"Python version {sys.version.split()[0]} detected. Click OK to proceed with the installation, or Cancel to stop.", type="yesno", yes_no=True)

def check_cuda_version():
    try:
        cuda_version_output = subprocess.check_output(["nvcc", "--version"]).decode('utf-8')
        if "release" in cuda_version_output:
            cuda_version = cuda_version_output.split("release ")[1].split(",")[0]
            major, minor = cuda_version.split('.')[:2]
            cuda_version_num = float(f"{major}.{minor}")
            return cuda_version_num
        else:
            return None
    except FileNotFoundError:
        return None

def display_cuda_message():
    cuda_version_num = check_cuda_version()
    if cuda_version_num is None:
        proceed_without_cuda = tkinter_message_box("CUDA Check", "No CUDA installation detected. Would you like to proceed with a CPU-only installation?", type="yesno", yes_no=True)
        return None, proceed_without_cuda
    elif cuda_version_num >= 12.1:
        proceed_with_cuda = tkinter_message_box("CUDA Check", f"CUDA version {cuda_version_num} detected. Would you like to proceed with the GPU-accelerated installation?", type="yesno", yes_no=True)
        return cuda_version_num, proceed_with_cuda
    else:
<<<<<<< HEAD
        proceed_with_cpu = tkinter_message_box("CUDA Check", f"Incorrect version of CUDA installed (Version: {cuda_version_num}). Would you like to proceed with a CPU-only installation?", type="yesno", yes_no=True)
        return None, proceed_with_cpu
=======
        update_cuda = tkinter_message_box("CUDA Check", f"Incorrect version of CUDA installed (Version: {cuda_version}). Would you like to proceed with a CPU-only installation?", type="yesno", yes_no=True)
        if update_cuda:
            return None, True
        else:
            print("Exiting installer.")
            sys.exit(0)
>>>>>>> d2fa0218

def manual_installation_confirmation():
    if not tkinter_message_box("Confirmation", c.MESSAGE_GIT, type="yesno", yes_no=True):
        return False
    if not tkinter_message_box("Confirmation", c.MESSAGE_GIT_LFS, type="yesno", yes_no=True):
        return False
    if not tkinter_message_box("Confirmation", c.MESSAGE_PANDOC, type="yesno", yes_no=True):
        return False
    if not tkinter_message_box("Confirmation", c.MESSAGE_MS_BUILD_TOOLS, type="yesno", yes_no=True):
        return False
    return True

def install_pytorch(cuda_version_num, cuda_installed):
    major, minor = map(int, sys.version.split()[0].split('.')[:2])
    if cuda_installed and cuda_version_num >= 12.1:
        if minor == 11:
            os.system("pip3 install https://download.pytorch.org/whl/cu121/torch-2.2.0%2Bcu121-cp311-cp311-win_amd64.whl#sha256=d79324159c622243429ec214a86b8613c1d7d46fc4821374d324800f1df6ade1 https://download.pytorch.org/whl/cu121/torchvision-0.17.0%2Bcu121-cp311-cp311-win_amd64.whl#sha256=307e52c2887c1d2b50cc3581cf5f4c169130b8352462e361e71eeda19e0dd263 https://download.pytorch.org/whl/cu121/torchaudio-2.2.0%2Bcu121-cp311-cp311-win_amd64.whl#sha256=67a33d2066668a2754d9dd5d000419f60102dd17eff9803f9b0a5e1d9261f79d")
        elif minor == 10:
            os.system("pip3 install https://download.pytorch.org/whl/cu121/torch-2.2.0%2Bcu121-cp310-cp310-win_amd64.whl#sha256=8f54c647ee19c8b4c0aad158c73b83b2c06cb62351e9cfa981540ce7295a9015 https://download.pytorch.org/whl/cu121/torchaudio-2.2.0%2Bcu121-cp310-cp310-win_amd64.whl#sha256=f5181424ea9c01d4199d37ebc394040c96ca36836c6e3a9fb9d6af58d30d8ed0 https://download.pytorch.org/whl/cu121/torchvision-0.17.0%2Bcu121-cp310-cp310-win_amd64.whl#sha256=b5ba1adc6f9f1a40af9608ebc447ceed6c8816dcb926d59675c81111b8676966")
    else:
        if minor == 11:
            os.system("pip3 install https://download.pytorch.org/whl/cpu/torch-2.2.0%2Bcpu-cp311-cp311-win_amd64.whl#sha256=58194066e594cd8aff27ddb746399d040900cc0e8a331d67ea98499777fa4d31 https://download.pytorch.org/whl/cpu/torchaudio-2.2.0%2Bcpu-cp311-cp311-win_amd64.whl#sha256=c775e5d3e176161f33eaf4aba2708b39eb474925779ad8f3cf1df6ad10ed5213 https://download.pytorch.org/whl/cpu/torchvision-0.17.0%2Bcpu-cp311-cp311-win_amd64.whl#sha256=eb1e9d061c528c8bb40436d445599ca05fa997701ac395db3aaec5cb7660b6ee")
        elif minor == 10:
            os.system("pip3 install https://download.pytorch.org/whl/cpu/torch-2.2.0%2Bcpu-cp310-cp310-win_amd64.whl#sha256=15a657038eea92ac5db6ab97b30bd4b5345741b49553b2a7e552e80001297124 https://download.pytorch.org/whl/cpu/torchaudio-2.2.0%2Bcpu-cp310-cp310-win_amd64.whl#sha256=da25e6bc800aa8436b4d3220ff5c44df5b4250ec86bd20345da36b041a19bfb6 https://download.pytorch.org/whl/cpu/torchvision-0.17.0%2Bcpu-cp310-cp310-win_amd64.whl#sha256=569ebc5f47bb765ae73cd380ace01ddcb074c67df05d7f15f5ddd0fa3062881a")

def setup_windows_installation():
    if not check_python_version_and_confirm():
        return
    if not manual_installation_confirmation():
        return
    cuda_version_num, proceed = display_cuda_message()
    if not proceed:
        return
    os.system("python -m pip install --upgrade pip")
    install_pytorch(cuda_version_num, proceed)
    os.system("pip3 install -r requirements.txt")
    os.system("pip3 install --no-deps whisper-s2t==1.3.0")
    os.system(c.BITSANDBYTES_INSTALL_COMMAND)
    
    major, minor = map(int, sys.version.split()[0].split('.')[:2])
    if proceed and cuda_version_num >= 12.1 and (major == 3 and minor in [10, 11]):
        os.system("pip3 install xformers==0.0.24")
        os.system("pip3 install nvidia-ml-py==12.535.133")

    replace_pdf_file()

setup_windows_installation()
<|MERGE_RESOLUTION|>--- conflicted
+++ resolved
@@ -1,112 +1,107 @@
-import sys
-import subprocess
-import os
-import tkinter as tk
-from tkinter import messagebox
-import constants as c
-from replace_pdf import replace_pdf_file
-
-def tkinter_message_box(title, message, type="info", yes_no=False):
-    root = tk.Tk()
-    root.withdraw()
-    if type == "info":
-        messagebox.showinfo(title, message)
-    elif type == "error":
-        messagebox.showerror(title, message)
-    elif type == "yesno" and yes_no:
-        response = messagebox.askyesno(title, message)
-        root.destroy()
-        return response
-    root.destroy()
-
-def check_python_version_and_confirm():
-    major, minor = map(int, sys.version.split()[0].split('.')[:2])
-    if major < 3 or (major == 3 and minor < 10):
-        tkinter_message_box("Python Version Error", "This program is currently only compatible with Python 3.10 or 3.11.", type="error")
-        return False
-    elif major >= 3 and minor >= 12:
-        tkinter_message_box("Python Version Error", "Python 3.12+ detected. PyTorch is not currently compatible with Python 3.12 - exiting installer.", type="error")
-        return False
-    else:
-        return tkinter_message_box("Confirmation", f"Python version {sys.version.split()[0]} detected. Click OK to proceed with the installation, or Cancel to stop.", type="yesno", yes_no=True)
-
-def check_cuda_version():
-    try:
-        cuda_version_output = subprocess.check_output(["nvcc", "--version"]).decode('utf-8')
-        if "release" in cuda_version_output:
-            cuda_version = cuda_version_output.split("release ")[1].split(",")[0]
-            major, minor = cuda_version.split('.')[:2]
-            cuda_version_num = float(f"{major}.{minor}")
-            return cuda_version_num
-        else:
-            return None
-    except FileNotFoundError:
-        return None
-
-def display_cuda_message():
-    cuda_version_num = check_cuda_version()
-    if cuda_version_num is None:
-        proceed_without_cuda = tkinter_message_box("CUDA Check", "No CUDA installation detected. Would you like to proceed with a CPU-only installation?", type="yesno", yes_no=True)
-        return None, proceed_without_cuda
-    elif cuda_version_num >= 12.1:
-        proceed_with_cuda = tkinter_message_box("CUDA Check", f"CUDA version {cuda_version_num} detected. Would you like to proceed with the GPU-accelerated installation?", type="yesno", yes_no=True)
-        return cuda_version_num, proceed_with_cuda
-    else:
-<<<<<<< HEAD
-        proceed_with_cpu = tkinter_message_box("CUDA Check", f"Incorrect version of CUDA installed (Version: {cuda_version_num}). Would you like to proceed with a CPU-only installation?", type="yesno", yes_no=True)
-        return None, proceed_with_cpu
-=======
-        update_cuda = tkinter_message_box("CUDA Check", f"Incorrect version of CUDA installed (Version: {cuda_version}). Would you like to proceed with a CPU-only installation?", type="yesno", yes_no=True)
-        if update_cuda:
-            return None, True
-        else:
-            print("Exiting installer.")
-            sys.exit(0)
->>>>>>> d2fa0218
-
-def manual_installation_confirmation():
-    if not tkinter_message_box("Confirmation", c.MESSAGE_GIT, type="yesno", yes_no=True):
-        return False
-    if not tkinter_message_box("Confirmation", c.MESSAGE_GIT_LFS, type="yesno", yes_no=True):
-        return False
-    if not tkinter_message_box("Confirmation", c.MESSAGE_PANDOC, type="yesno", yes_no=True):
-        return False
-    if not tkinter_message_box("Confirmation", c.MESSAGE_MS_BUILD_TOOLS, type="yesno", yes_no=True):
-        return False
-    return True
-
-def install_pytorch(cuda_version_num, cuda_installed):
-    major, minor = map(int, sys.version.split()[0].split('.')[:2])
-    if cuda_installed and cuda_version_num >= 12.1:
-        if minor == 11:
-            os.system("pip3 install https://download.pytorch.org/whl/cu121/torch-2.2.0%2Bcu121-cp311-cp311-win_amd64.whl#sha256=d79324159c622243429ec214a86b8613c1d7d46fc4821374d324800f1df6ade1 https://download.pytorch.org/whl/cu121/torchvision-0.17.0%2Bcu121-cp311-cp311-win_amd64.whl#sha256=307e52c2887c1d2b50cc3581cf5f4c169130b8352462e361e71eeda19e0dd263 https://download.pytorch.org/whl/cu121/torchaudio-2.2.0%2Bcu121-cp311-cp311-win_amd64.whl#sha256=67a33d2066668a2754d9dd5d000419f60102dd17eff9803f9b0a5e1d9261f79d")
-        elif minor == 10:
-            os.system("pip3 install https://download.pytorch.org/whl/cu121/torch-2.2.0%2Bcu121-cp310-cp310-win_amd64.whl#sha256=8f54c647ee19c8b4c0aad158c73b83b2c06cb62351e9cfa981540ce7295a9015 https://download.pytorch.org/whl/cu121/torchaudio-2.2.0%2Bcu121-cp310-cp310-win_amd64.whl#sha256=f5181424ea9c01d4199d37ebc394040c96ca36836c6e3a9fb9d6af58d30d8ed0 https://download.pytorch.org/whl/cu121/torchvision-0.17.0%2Bcu121-cp310-cp310-win_amd64.whl#sha256=b5ba1adc6f9f1a40af9608ebc447ceed6c8816dcb926d59675c81111b8676966")
-    else:
-        if minor == 11:
-            os.system("pip3 install https://download.pytorch.org/whl/cpu/torch-2.2.0%2Bcpu-cp311-cp311-win_amd64.whl#sha256=58194066e594cd8aff27ddb746399d040900cc0e8a331d67ea98499777fa4d31 https://download.pytorch.org/whl/cpu/torchaudio-2.2.0%2Bcpu-cp311-cp311-win_amd64.whl#sha256=c775e5d3e176161f33eaf4aba2708b39eb474925779ad8f3cf1df6ad10ed5213 https://download.pytorch.org/whl/cpu/torchvision-0.17.0%2Bcpu-cp311-cp311-win_amd64.whl#sha256=eb1e9d061c528c8bb40436d445599ca05fa997701ac395db3aaec5cb7660b6ee")
-        elif minor == 10:
-            os.system("pip3 install https://download.pytorch.org/whl/cpu/torch-2.2.0%2Bcpu-cp310-cp310-win_amd64.whl#sha256=15a657038eea92ac5db6ab97b30bd4b5345741b49553b2a7e552e80001297124 https://download.pytorch.org/whl/cpu/torchaudio-2.2.0%2Bcpu-cp310-cp310-win_amd64.whl#sha256=da25e6bc800aa8436b4d3220ff5c44df5b4250ec86bd20345da36b041a19bfb6 https://download.pytorch.org/whl/cpu/torchvision-0.17.0%2Bcpu-cp310-cp310-win_amd64.whl#sha256=569ebc5f47bb765ae73cd380ace01ddcb074c67df05d7f15f5ddd0fa3062881a")
-
-def setup_windows_installation():
-    if not check_python_version_and_confirm():
-        return
-    if not manual_installation_confirmation():
-        return
-    cuda_version_num, proceed = display_cuda_message()
-    if not proceed:
-        return
-    os.system("python -m pip install --upgrade pip")
-    install_pytorch(cuda_version_num, proceed)
-    os.system("pip3 install -r requirements.txt")
-    os.system("pip3 install --no-deps whisper-s2t==1.3.0")
-    os.system(c.BITSANDBYTES_INSTALL_COMMAND)
-    
-    major, minor = map(int, sys.version.split()[0].split('.')[:2])
-    if proceed and cuda_version_num >= 12.1 and (major == 3 and minor in [10, 11]):
-        os.system("pip3 install xformers==0.0.24")
-        os.system("pip3 install nvidia-ml-py==12.535.133")
-
-    replace_pdf_file()
-
-setup_windows_installation()
+import sys
+import subprocess
+import os
+import tkinter as tk
+from tkinter import messagebox
+import constants as c
+from replace_pdf import replace_pdf_file
+
+def tkinter_message_box(title, message, type="info", yes_no=False):
+    root = tk.Tk()
+    root.withdraw()
+    if type == "info":
+        messagebox.showinfo(title, message)
+    elif type == "error":
+        messagebox.showerror(title, message)
+    elif type == "yesno" and yes_no:
+        response = messagebox.askyesno(title, message)
+        root.destroy()
+        return response
+    root.destroy()
+
+def check_python_version_and_confirm():
+    major, minor = map(int, sys.version.split()[0].split('.')[:2])
+    if major < 3 or (major == 3 and minor < 10):
+        tkinter_message_box("Python Version Error", "This program is currently only compatible with Python 3.10 or 3.11.", type="error")
+        return False
+    elif major >= 3 and minor >= 12:
+        tkinter_message_box("Python Version Error", "Python 3.12+ detected. PyTorch is not currently compatible with Python 3.12 - exiting installer.", type="error")
+        return False
+    else:
+        return tkinter_message_box("Confirmation", f"Python version {sys.version.split()[0]} detected. Click OK to proceed with the installation, or Cancel to stop.", type="yesno", yes_no=True)
+
+def check_cuda_version():
+    try:
+        cuda_version_output = subprocess.check_output(["nvcc", "--version"]).decode('utf-8')
+        if "release" in cuda_version_output:
+            cuda_version = cuda_version_output.split("release ")[1].split(",")[0]
+            major, minor = cuda_version.split('.')[:2]
+            cuda_version_num = float(f"{major}.{minor}")
+            return cuda_version_num
+        else:
+            return None
+    except FileNotFoundError:
+        return None
+
+def display_cuda_message():
+    cuda_version_num = check_cuda_version()
+    if cuda_version_num is None:
+        proceed_without_cuda = tkinter_message_box("CUDA Check", "No CUDA installation detected. Would you like to proceed with a CPU-only installation?", type="yesno", yes_no=True)
+        return None, proceed_without_cuda
+    elif cuda_version_num >= 12.1:
+        proceed_with_cuda = tkinter_message_box("CUDA Check", f"CUDA version {cuda_version_num} detected. Would you like to proceed with the GPU-accelerated installation?", type="yesno", yes_no=True)
+        return cuda_version_num, proceed_with_cuda
+    else:
+        update_cuda = tkinter_message_box("CUDA Check", f"Incorrect version of CUDA installed (Version: {cuda_version}). Would you like to proceed with a CPU-only installation?", type="yesno", yes_no=True)
+        if update_cuda:
+            return None, True
+        else:
+            print("Exiting installer.")
+            sys.exit(0)
+
+def manual_installation_confirmation():
+    if not tkinter_message_box("Confirmation", c.MESSAGE_GIT, type="yesno", yes_no=True):
+        return False
+    if not tkinter_message_box("Confirmation", c.MESSAGE_GIT_LFS, type="yesno", yes_no=True):
+        return False
+    if not tkinter_message_box("Confirmation", c.MESSAGE_PANDOC, type="yesno", yes_no=True):
+        return False
+    if not tkinter_message_box("Confirmation", c.MESSAGE_MS_BUILD_TOOLS, type="yesno", yes_no=True):
+        return False
+    return True
+
+def install_pytorch(cuda_version_num, cuda_installed):
+    major, minor = map(int, sys.version.split()[0].split('.')[:2])
+    if cuda_installed and cuda_version_num >= 12.1:
+        if minor == 11:
+            os.system("pip3 install https://download.pytorch.org/whl/cu121/torch-2.2.0%2Bcu121-cp311-cp311-win_amd64.whl#sha256=d79324159c622243429ec214a86b8613c1d7d46fc4821374d324800f1df6ade1 https://download.pytorch.org/whl/cu121/torchvision-0.17.0%2Bcu121-cp311-cp311-win_amd64.whl#sha256=307e52c2887c1d2b50cc3581cf5f4c169130b8352462e361e71eeda19e0dd263 https://download.pytorch.org/whl/cu121/torchaudio-2.2.0%2Bcu121-cp311-cp311-win_amd64.whl#sha256=67a33d2066668a2754d9dd5d000419f60102dd17eff9803f9b0a5e1d9261f79d")
+        elif minor == 10:
+            os.system("pip3 install https://download.pytorch.org/whl/cu121/torch-2.2.0%2Bcu121-cp310-cp310-win_amd64.whl#sha256=8f54c647ee19c8b4c0aad158c73b83b2c06cb62351e9cfa981540ce7295a9015 https://download.pytorch.org/whl/cu121/torchaudio-2.2.0%2Bcu121-cp310-cp310-win_amd64.whl#sha256=f5181424ea9c01d4199d37ebc394040c96ca36836c6e3a9fb9d6af58d30d8ed0 https://download.pytorch.org/whl/cu121/torchvision-0.17.0%2Bcu121-cp310-cp310-win_amd64.whl#sha256=b5ba1adc6f9f1a40af9608ebc447ceed6c8816dcb926d59675c81111b8676966")
+    else:
+        if minor == 11:
+            os.system("pip3 install https://download.pytorch.org/whl/cpu/torch-2.2.0%2Bcpu-cp311-cp311-win_amd64.whl#sha256=58194066e594cd8aff27ddb746399d040900cc0e8a331d67ea98499777fa4d31 https://download.pytorch.org/whl/cpu/torchaudio-2.2.0%2Bcpu-cp311-cp311-win_amd64.whl#sha256=c775e5d3e176161f33eaf4aba2708b39eb474925779ad8f3cf1df6ad10ed5213 https://download.pytorch.org/whl/cpu/torchvision-0.17.0%2Bcpu-cp311-cp311-win_amd64.whl#sha256=eb1e9d061c528c8bb40436d445599ca05fa997701ac395db3aaec5cb7660b6ee")
+        elif minor == 10:
+            os.system("pip3 install https://download.pytorch.org/whl/cpu/torch-2.2.0%2Bcpu-cp310-cp310-win_amd64.whl#sha256=15a657038eea92ac5db6ab97b30bd4b5345741b49553b2a7e552e80001297124 https://download.pytorch.org/whl/cpu/torchaudio-2.2.0%2Bcpu-cp310-cp310-win_amd64.whl#sha256=da25e6bc800aa8436b4d3220ff5c44df5b4250ec86bd20345da36b041a19bfb6 https://download.pytorch.org/whl/cpu/torchvision-0.17.0%2Bcpu-cp310-cp310-win_amd64.whl#sha256=569ebc5f47bb765ae73cd380ace01ddcb074c67df05d7f15f5ddd0fa3062881a")
+
+def setup_windows_installation():
+    if not check_python_version_and_confirm():
+        return
+    if not manual_installation_confirmation():
+        return
+    cuda_version_num, proceed = display_cuda_message()
+    if not proceed:
+        return
+    os.system("python -m pip install --upgrade pip")
+    install_pytorch(cuda_version_num, proceed)
+    os.system("pip3 install -r requirements.txt")
+    os.system("pip3 install --no-deps whisper-s2t==1.3.0")
+    os.system(c.BITSANDBYTES_INSTALL_COMMAND)
+    
+    major, minor = map(int, sys.version.split()[0].split('.')[:2])
+    if proceed and cuda_version_num >= 12.1 and (major == 3 and minor in [10, 11]):
+        os.system("pip3 install xformers==0.0.24")
+        os.system("pip3 install nvidia-ml-py==12.535.133")
+
+    replace_pdf_file()
+
+setup_windows_installation()