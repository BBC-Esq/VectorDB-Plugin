import os
import yaml
from termcolor import cprint
from concurrent.futures import ThreadPoolExecutor, as_completed, ProcessPoolExecutor
from pathlib import Path
from langchain.docstore.document import Document
from langchain.text_splitter import RecursiveCharacterTextSplitter
from langchain.document_loaders import (
    PyMuPDFLoader,
    Docx2txtLoader,
    TextLoader,
    EverNoteLoader,
    UnstructuredEPubLoader,
    UnstructuredEmailLoader,
    UnstructuredCSVLoader,
    UnstructuredExcelLoader,
    UnstructuredRTFLoader,
    UnstructuredODTLoader,
    UnstructuredMarkdownLoader,
<<<<<<< HEAD
=======
    UnstructuredHTMLLoader
>>>>>>> ffc3621b
)

from constants import DOCUMENT_LOADERS
from loader_vision_llava import llava_process_images
from loader_vision_cogvlm import cogvlm_process_images

ENABLE_PRINT = True
ROOT_DIRECTORY = Path(__file__).parent
SOURCE_DIRECTORY = ROOT_DIRECTORY / "Docs_for_DB"
INGEST_THREADS = os.cpu_count() or 8


def my_cprint(*args, **kwargs):
    if ENABLE_PRINT:
        filename = "document_processor.py"
        modified_message = f"{filename}: {args[0]}"
        cprint(modified_message, *args[1:], **kwargs)


for ext, loader_name in DOCUMENT_LOADERS.items():
    DOCUMENT_LOADERS[ext] = globals()[loader_name]

from langchain.document_loaders import (
    UnstructuredEPubLoader,
    UnstructuredRTFLoader,
    UnstructuredODTLoader,
    UnstructuredMarkdownLoader,
    UnstructuredExcelLoader,
    UnstructuredCSVLoader,
)


def process_images_wrapper(config):
    chosen_model = config["vision"]["chosen_model"]
    if chosen_model == "llava" or chosen_model == "bakllava":
        return llava_process_images()
    elif chosen_model == "cogvlm":
        return cogvlm_process_images()
    else:
        return []


def load_single_document(file_path: Path) -> Document:
    file_extension = file_path.suffix.lower()
    loader_class = DOCUMENT_LOADERS.get(file_extension)

    if loader_class:
        if file_extension == ".txt":
            loader = loader_class(
                str(file_path), encoding="utf-8", autodetect_encoding=True
            )
        elif file_extension == ".epub":
            loader = UnstructuredEPubLoader(
                str(file_path), mode="single", strategy="fast"
            )
        elif file_extension == ".docx":
            loader = Docx2txtLoader(str(file_path), mode="single", strategy="fast")
        elif file_extension == ".rtf":
            loader = UnstructuredRTFLoader(
                str(file_path), mode="single", strategy="fast"
            )
        elif file_extension == ".odt":
            loader = UnstructuredODTLoader(
                str(file_path), mode="single", strategy="fast"
            )
        elif file_extension == ".md":
            loader = UnstructuredMarkdownLoader(
                str(file_path), mode="single", strategy="fast"
            )
        elif file_extension == ".xlsx" or file_extension == ".xlsd":
            loader = UnstructuredExcelLoader(str(file_path), mode="single")
        elif file_extension == ".html" or file_extension == ".htm":
            loader = UnstructuredHTMLLoader(str(file_path), mode="single", strategy="fast")
        elif file_extension == ".csv":
            loader = UnstructuredCSVLoader(str(file_path), mode="single")
        else:
            loader = loader_class(str(file_path))
    else:
        raise ValueError(f"Document type for extension {file_extension} is undefined")

    document = loader.load()[0]

    # with open("output_load_single_document.txt", "w", encoding="utf-8") as output_file:
    # output_file.write(document.page_content)

    # text extracted before metadata added
    return document


def load_document_batch(filepaths):
    with ThreadPoolExecutor(len(filepaths)) as exe:
        futures = [exe.submit(load_single_document, name) for name in filepaths]
        data_list = [future.result() for future in futures]
    return (
        data_list,
        filepaths,
    )  # "data_list" = list of all document objects created by load single document


def load_documents(source_dir: Path) -> list[Document]:
    if not Path(source_dir).exists():
        return
    all_files = list(source_dir.iterdir())
    paths = [f for f in all_files if f.suffix in DOCUMENT_LOADERS.keys()]

    docs = []

    if paths:
        n_workers = min(INGEST_THREADS, max(len(paths), 1))
        my_cprint(f"Number of workers assigned: {n_workers}", "white")
        chunksize = round(len(paths) / n_workers)

        if chunksize == 0:
            raise ValueError(
                f"chunksize must be a non-zero integer, but got {chunksize}. len(paths): {len(paths)}, n_workers: {n_workers}"
            )

        with ProcessPoolExecutor(n_workers) as executor:
            futures = [
                executor.submit(load_document_batch, paths[i : (i + chunksize)])
                for i in range(0, len(paths), chunksize)
            ]
            for future in as_completed(futures):
                contents, _ = future.result()
                docs.extend(contents)
                my_cprint(f"Number of NON-IMAGE files loaded: {len(docs)}", "yellow")

    additional_docs = []

    my_cprint(f"Loading images, if any.", "yellow")

    with open("config.yaml", "r") as config_file:
        config = yaml.safe_load(config_file)

        # Use ProcessPoolExecutor to run the selected image processing function in a separate process
        with ProcessPoolExecutor(1) as executor:
            future = executor.submit(process_images_wrapper, config)
            processed_docs = future.result()  # Get the result from the future
            additional_docs = processed_docs if processed_docs is not None else []

    docs.extend(additional_docs)  # Add to pre-existing list

    return docs


def split_documents(documents):
    my_cprint(f"Splitting documents.", "white")
    with open("config.yaml", "r") as config_file:
        config = yaml.safe_load(config_file)
        chunk_size = config["database"]["chunk_size"]
        chunk_overlap = config["database"]["chunk_overlap"]

    text_splitter = RecursiveCharacterTextSplitter(
        chunk_size=chunk_size, chunk_overlap=chunk_overlap
    )
    texts = text_splitter.split_documents(documents)
    num_texts = len(texts)
    my_cprint(f"Number of Chunks: {num_texts}", "white")

    if num_texts == 0:
        return

    chunk_sizes = [len(text.page_content) for text in texts]
    min_size = min(chunk_sizes)
    average_size = sum(chunk_sizes) / len(texts)
    max_size = max(chunk_sizes)

    size_ranges = range(1, max_size + 1, 100)
    for size_range in size_ranges:
        lower_bound = size_range
        upper_bound = size_range + 99
        count = sum(lower_bound <= size <= upper_bound for size in chunk_sizes)
        my_cprint(
            f"Chunks between {lower_bound} and {upper_bound} characters: {count}",
            "white",
        )

    return texts


"""
# document object structure: Document(page_content="[ALL TEXT EXTRACTED]", metadata={'source': '[FULL FILE PATH WITH DOUBLE BACKSLASHES'})
# list structure: [Document(page_content="...", metadata={'source': '...'}), Document(page_content="...", metadata={'source': '...'})]
"""
<|MERGE_RESOLUTION|>--- conflicted
+++ resolved
@@ -1,207 +1,204 @@
-import os
-import yaml
-from termcolor import cprint
-from concurrent.futures import ThreadPoolExecutor, as_completed, ProcessPoolExecutor
-from pathlib import Path
-from langchain.docstore.document import Document
-from langchain.text_splitter import RecursiveCharacterTextSplitter
-from langchain.document_loaders import (
-    PyMuPDFLoader,
-    Docx2txtLoader,
-    TextLoader,
-    EverNoteLoader,
-    UnstructuredEPubLoader,
-    UnstructuredEmailLoader,
-    UnstructuredCSVLoader,
-    UnstructuredExcelLoader,
-    UnstructuredRTFLoader,
-    UnstructuredODTLoader,
-    UnstructuredMarkdownLoader,
-<<<<<<< HEAD
-=======
-    UnstructuredHTMLLoader
->>>>>>> ffc3621b
-)
-
-from constants import DOCUMENT_LOADERS
-from loader_vision_llava import llava_process_images
-from loader_vision_cogvlm import cogvlm_process_images
-
-ENABLE_PRINT = True
-ROOT_DIRECTORY = Path(__file__).parent
-SOURCE_DIRECTORY = ROOT_DIRECTORY / "Docs_for_DB"
-INGEST_THREADS = os.cpu_count() or 8
-
-
-def my_cprint(*args, **kwargs):
-    if ENABLE_PRINT:
-        filename = "document_processor.py"
-        modified_message = f"{filename}: {args[0]}"
-        cprint(modified_message, *args[1:], **kwargs)
-
-
-for ext, loader_name in DOCUMENT_LOADERS.items():
-    DOCUMENT_LOADERS[ext] = globals()[loader_name]
-
-from langchain.document_loaders import (
-    UnstructuredEPubLoader,
-    UnstructuredRTFLoader,
-    UnstructuredODTLoader,
-    UnstructuredMarkdownLoader,
-    UnstructuredExcelLoader,
-    UnstructuredCSVLoader,
-)
-
-
-def process_images_wrapper(config):
-    chosen_model = config["vision"]["chosen_model"]
-    if chosen_model == "llava" or chosen_model == "bakllava":
-        return llava_process_images()
-    elif chosen_model == "cogvlm":
-        return cogvlm_process_images()
-    else:
-        return []
-
-
-def load_single_document(file_path: Path) -> Document:
-    file_extension = file_path.suffix.lower()
-    loader_class = DOCUMENT_LOADERS.get(file_extension)
-
-    if loader_class:
-        if file_extension == ".txt":
-            loader = loader_class(
-                str(file_path), encoding="utf-8", autodetect_encoding=True
-            )
-        elif file_extension == ".epub":
-            loader = UnstructuredEPubLoader(
-                str(file_path), mode="single", strategy="fast"
-            )
-        elif file_extension == ".docx":
-            loader = Docx2txtLoader(str(file_path), mode="single", strategy="fast")
-        elif file_extension == ".rtf":
-            loader = UnstructuredRTFLoader(
-                str(file_path), mode="single", strategy="fast"
-            )
-        elif file_extension == ".odt":
-            loader = UnstructuredODTLoader(
-                str(file_path), mode="single", strategy="fast"
-            )
-        elif file_extension == ".md":
-            loader = UnstructuredMarkdownLoader(
-                str(file_path), mode="single", strategy="fast"
-            )
-        elif file_extension == ".xlsx" or file_extension == ".xlsd":
-            loader = UnstructuredExcelLoader(str(file_path), mode="single")
-        elif file_extension == ".html" or file_extension == ".htm":
-            loader = UnstructuredHTMLLoader(str(file_path), mode="single", strategy="fast")
-        elif file_extension == ".csv":
-            loader = UnstructuredCSVLoader(str(file_path), mode="single")
-        else:
-            loader = loader_class(str(file_path))
-    else:
-        raise ValueError(f"Document type for extension {file_extension} is undefined")
-
-    document = loader.load()[0]
-
-    # with open("output_load_single_document.txt", "w", encoding="utf-8") as output_file:
-    # output_file.write(document.page_content)
-
-    # text extracted before metadata added
-    return document
-
-
-def load_document_batch(filepaths):
-    with ThreadPoolExecutor(len(filepaths)) as exe:
-        futures = [exe.submit(load_single_document, name) for name in filepaths]
-        data_list = [future.result() for future in futures]
-    return (
-        data_list,
-        filepaths,
-    )  # "data_list" = list of all document objects created by load single document
-
-
-def load_documents(source_dir: Path) -> list[Document]:
-    if not Path(source_dir).exists():
-        return
-    all_files = list(source_dir.iterdir())
-    paths = [f for f in all_files if f.suffix in DOCUMENT_LOADERS.keys()]
-
-    docs = []
-
-    if paths:
-        n_workers = min(INGEST_THREADS, max(len(paths), 1))
-        my_cprint(f"Number of workers assigned: {n_workers}", "white")
-        chunksize = round(len(paths) / n_workers)
-
-        if chunksize == 0:
-            raise ValueError(
-                f"chunksize must be a non-zero integer, but got {chunksize}. len(paths): {len(paths)}, n_workers: {n_workers}"
-            )
-
-        with ProcessPoolExecutor(n_workers) as executor:
-            futures = [
-                executor.submit(load_document_batch, paths[i : (i + chunksize)])
-                for i in range(0, len(paths), chunksize)
-            ]
-            for future in as_completed(futures):
-                contents, _ = future.result()
-                docs.extend(contents)
-                my_cprint(f"Number of NON-IMAGE files loaded: {len(docs)}", "yellow")
-
-    additional_docs = []
-
-    my_cprint(f"Loading images, if any.", "yellow")
-
-    with open("config.yaml", "r") as config_file:
-        config = yaml.safe_load(config_file)
-
-        # Use ProcessPoolExecutor to run the selected image processing function in a separate process
-        with ProcessPoolExecutor(1) as executor:
-            future = executor.submit(process_images_wrapper, config)
-            processed_docs = future.result()  # Get the result from the future
-            additional_docs = processed_docs if processed_docs is not None else []
-
-    docs.extend(additional_docs)  # Add to pre-existing list
-
-    return docs
-
-
-def split_documents(documents):
-    my_cprint(f"Splitting documents.", "white")
-    with open("config.yaml", "r") as config_file:
-        config = yaml.safe_load(config_file)
-        chunk_size = config["database"]["chunk_size"]
-        chunk_overlap = config["database"]["chunk_overlap"]
-
-    text_splitter = RecursiveCharacterTextSplitter(
-        chunk_size=chunk_size, chunk_overlap=chunk_overlap
-    )
-    texts = text_splitter.split_documents(documents)
-    num_texts = len(texts)
-    my_cprint(f"Number of Chunks: {num_texts}", "white")
-
-    if num_texts == 0:
-        return
-
-    chunk_sizes = [len(text.page_content) for text in texts]
-    min_size = min(chunk_sizes)
-    average_size = sum(chunk_sizes) / len(texts)
-    max_size = max(chunk_sizes)
-
-    size_ranges = range(1, max_size + 1, 100)
-    for size_range in size_ranges:
-        lower_bound = size_range
-        upper_bound = size_range + 99
-        count = sum(lower_bound <= size <= upper_bound for size in chunk_sizes)
-        my_cprint(
-            f"Chunks between {lower_bound} and {upper_bound} characters: {count}",
-            "white",
-        )
-
-    return texts
-
-
-"""
-# document object structure: Document(page_content="[ALL TEXT EXTRACTED]", metadata={'source': '[FULL FILE PATH WITH DOUBLE BACKSLASHES'})
-# list structure: [Document(page_content="...", metadata={'source': '...'}), Document(page_content="...", metadata={'source': '...'})]
-"""
+import os
+import yaml
+from termcolor import cprint
+from concurrent.futures import ThreadPoolExecutor, as_completed, ProcessPoolExecutor
+from pathlib import Path
+from langchain.docstore.document import Document
+from langchain.text_splitter import RecursiveCharacterTextSplitter
+from langchain.document_loaders import (
+    PyMuPDFLoader,
+    Docx2txtLoader,
+    TextLoader,
+    EverNoteLoader,
+    UnstructuredEPubLoader,
+    UnstructuredEmailLoader,
+    UnstructuredCSVLoader,
+    UnstructuredExcelLoader,
+    UnstructuredRTFLoader,
+    UnstructuredODTLoader,
+    UnstructuredMarkdownLoader,
+    UnstructuredHTMLLoader,
+)
+
+from constants import DOCUMENT_LOADERS
+from loader_vision_llava import llava_process_images
+from loader_vision_cogvlm import cogvlm_process_images
+
+ENABLE_PRINT = True
+ROOT_DIRECTORY = Path(__file__).parent
+SOURCE_DIRECTORY = ROOT_DIRECTORY / "Docs_for_DB"
+INGEST_THREADS = os.cpu_count() or 8
+
+
+def my_cprint(*args, **kwargs):
+    if ENABLE_PRINT:
+        filename = "document_processor.py"
+        modified_message = f"{filename}: {args[0]}"
+        cprint(modified_message, *args[1:], **kwargs)
+
+
+for ext, loader_name in DOCUMENT_LOADERS.items():
+    DOCUMENT_LOADERS[ext] = globals()[loader_name]
+
+from langchain.document_loaders import (
+    UnstructuredEPubLoader,
+    UnstructuredRTFLoader,
+    UnstructuredODTLoader,
+    UnstructuredMarkdownLoader,
+    UnstructuredExcelLoader,
+    UnstructuredCSVLoader,
+)
+
+
+def process_images_wrapper(config):
+    chosen_model = config["vision"]["chosen_model"]
+    if chosen_model == "llava" or chosen_model == "bakllava":
+        return llava_process_images()
+    elif chosen_model == "cogvlm":
+        return cogvlm_process_images()
+    else:
+        return []
+
+
+def load_single_document(file_path: Path) -> Document:
+    file_extension = file_path.suffix.lower()
+    loader_class = DOCUMENT_LOADERS.get(file_extension)
+
+    if loader_class:
+        if file_extension == ".txt":
+            loader = loader_class(
+                str(file_path), encoding="utf-8", autodetect_encoding=True
+            )
+        elif file_extension == ".epub":
+            loader = UnstructuredEPubLoader(
+                str(file_path), mode="single", strategy="fast"
+            )
+        elif file_extension == ".docx":
+            loader = Docx2txtLoader(str(file_path), mode="single", strategy="fast")
+        elif file_extension == ".rtf":
+            loader = UnstructuredRTFLoader(
+                str(file_path), mode="single", strategy="fast"
+            )
+        elif file_extension == ".odt":
+            loader = UnstructuredODTLoader(
+                str(file_path), mode="single", strategy="fast"
+            )
+        elif file_extension == ".md":
+            loader = UnstructuredMarkdownLoader(
+                str(file_path), mode="single", strategy="fast"
+            )
+        elif file_extension == ".xlsx" or file_extension == ".xlsd":
+            loader = UnstructuredExcelLoader(str(file_path), mode="single")
+        elif file_extension == ".html" or file_extension == ".htm":
+            loader = UnstructuredHTMLLoader(str(file_path), mode="single", strategy="fast")
+        elif file_extension == ".csv":
+            loader = UnstructuredCSVLoader(str(file_path), mode="single")
+        else:
+            loader = loader_class(str(file_path))
+    else:
+        raise ValueError(f"Document type for extension {file_extension} is undefined")
+
+    document = loader.load()[0]
+
+    # with open("output_load_single_document.txt", "w", encoding="utf-8") as output_file:
+    # output_file.write(document.page_content)
+
+    # text extracted before metadata added
+    return document
+
+
+def load_document_batch(filepaths):
+    with ThreadPoolExecutor(len(filepaths)) as exe:
+        futures = [exe.submit(load_single_document, name) for name in filepaths]
+        data_list = [future.result() for future in futures]
+    return (
+        data_list,
+        filepaths,
+    )  # "data_list" = list of all document objects created by load single document
+
+
+def load_documents(source_dir: Path) -> list[Document]:
+    if not Path(source_dir).exists():
+        return
+    all_files = list(source_dir.iterdir())
+    paths = [f for f in all_files if f.suffix in DOCUMENT_LOADERS.keys()]
+
+    docs = []
+
+    if paths:
+        n_workers = min(INGEST_THREADS, max(len(paths), 1))
+        my_cprint(f"Number of workers assigned: {n_workers}", "white")
+        chunksize = round(len(paths) / n_workers)
+
+        if chunksize == 0:
+            raise ValueError(
+                f"chunksize must be a non-zero integer, but got {chunksize}. len(paths): {len(paths)}, n_workers: {n_workers}"
+            )
+
+        with ProcessPoolExecutor(n_workers) as executor:
+            futures = [
+                executor.submit(load_document_batch, paths[i : (i + chunksize)])
+                for i in range(0, len(paths), chunksize)
+            ]
+            for future in as_completed(futures):
+                contents, _ = future.result()
+                docs.extend(contents)
+                my_cprint(f"Number of NON-IMAGE files loaded: {len(docs)}", "yellow")
+
+    additional_docs = []
+
+    my_cprint(f"Loading images, if any.", "yellow")
+
+    with open("config.yaml", "r") as config_file:
+        config = yaml.safe_load(config_file)
+
+        # Use ProcessPoolExecutor to run the selected image processing function in a separate process
+        with ProcessPoolExecutor(1) as executor:
+            future = executor.submit(process_images_wrapper, config)
+            processed_docs = future.result()  # Get the result from the future
+            additional_docs = processed_docs if processed_docs is not None else []
+
+    docs.extend(additional_docs)  # Add to pre-existing list
+
+    return docs
+
+
+def split_documents(documents):
+    my_cprint(f"Splitting documents.", "white")
+    with open("config.yaml", "r") as config_file:
+        config = yaml.safe_load(config_file)
+        chunk_size = config["database"]["chunk_size"]
+        chunk_overlap = config["database"]["chunk_overlap"]
+
+    text_splitter = RecursiveCharacterTextSplitter(
+        chunk_size=chunk_size, chunk_overlap=chunk_overlap
+    )
+    texts = text_splitter.split_documents(documents)
+    num_texts = len(texts)
+    my_cprint(f"Number of Chunks: {num_texts}", "white")
+
+    if num_texts == 0:
+        return
+
+    chunk_sizes = [len(text.page_content) for text in texts]
+    min_size = min(chunk_sizes)
+    average_size = sum(chunk_sizes) / len(texts)
+    max_size = max(chunk_sizes)
+
+    size_ranges = range(1, max_size + 1, 100)
+    for size_range in size_ranges:
+        lower_bound = size_range
+        upper_bound = size_range + 99
+        count = sum(lower_bound <= size <= upper_bound for size in chunk_sizes)
+        my_cprint(
+            f"Chunks between {lower_bound} and {upper_bound} characters: {count}",
+            "white",
+        )
+
+    return texts
+
+
+"""
+# document object structure: Document(page_content="[ALL TEXT EXTRACTED]", metadata={'source': '[FULL FILE PATH WITH DOUBLE BACKSLASHES'})
+# list structure: [Document(page_content="...", metadata={'source': '...'}), Document(page_content="...", metadata={'source': '...'})]
+"""