import subprocess
<<<<<<< HEAD
from pathlib import Path

from PySide6.QtWidgets import QApplication, QFileDialog


def choose_documents():
    current_dir = os.path.dirname(os.path.realpath(__file__))
    docs_folder = os.path.join(current_dir, "Docs_for_DB")
    file_dialog = QFileDialog()
    file_dialog.setFileMode(QFileDialog.ExistingFiles)
    file_paths, _ = file_dialog.getOpenFileNames(
        None, "Choose Documents for Database", str(current_dir)
    )

    if file_paths:
        Path(docs_folder).mkdir(exist_ok=True)

        for file_path in file_paths:
            symlink_target = os.path.join(docs_folder, os.path.basename(file_path))
            Path(symlink_target).unlink(missing_ok=True)
            Path(symlink_target).symlink_to(Path(file_path))


def choose_directory():
    current_dir = os.path.dirname(os.path.realpath(__file__))
    docs_folder = os.path.join(current_dir, "Docs_for_DB")

    file_dialog = QFileDialog()
    file_dialog.setOption(QFileDialog.ShowDirsOnly)
    if file_dialog.exec():
        directories = file_dialog.selectedFiles()

        for selected_directory in directories:
            Path(docs_folder).mkdir(exist_ok=True)

            for root, dirs, files in os.walk(selected_directory):
                for file_name in files:
                    symlink_target = os.path.join(
                        docs_folder, os.path.basename(file_name)
                    )

                    file_path = os.path.join(root, file_name)
                    try:
                        with open(file_path, "r") as fp:
                            if isinstance(fp.read(), str):
                                Path(symlink_target).unlink(missing_ok=True)
                                Path(symlink_target).symlink_to(Path(file_path))
                    except UnicodeDecodeError:
                        pass


def see_documents_directory():
    current_dir = Path(__file__).parent.resolve()
    docs_folder = current_dir / "Docs_for_DB"

    docs_folder.mkdir(parents=True, exist_ok=True)

    # Cross-platform directory opening
    if os.name == "nt":  # Windows
        subprocess.Popen(f'explorer "{str(docs_folder)}"')
    elif os.name == "posix":  # MacOS and Linux
        subprocess.Popen(f'xdg-open "{str(docs_folder)}"')

=======
import os
from pathlib import Path
from PySide6.QtWidgets import QApplication, QFileDialog

def choose_documents_directory():
    current_dir = Path(__file__).parent.resolve()
    docs_folder = current_dir / "Docs_for_DB"
    file_dialog = QFileDialog()
    file_dialog.setFileMode(QFileDialog.ExistingFiles)
    file_paths, _ = file_dialog.getOpenFileNames(None, "Choose Documents for Database", str(current_dir))

    if file_paths:
        docs_folder.mkdir(parents=True, exist_ok=True)

        for file_path in file_paths:
            symlink_target = docs_folder / Path(file_path).name
            symlink_target.symlink_to(file_path)

def see_documents_directory():
    current_dir = Path(__file__).parent.resolve()
    docs_folder = current_dir / "Docs_for_DB"

    docs_folder.mkdir(parents=True, exist_ok=True)

    # Cross-platform directory opening
    if os.name == 'nt':  # Windows
        subprocess.Popen(['explorer', str(docs_folder)])
    elif sys.platform == 'darwin':  # macOS
        subprocess.Popen(['open', str(docs_folder)])
    elif sys.platform.startswith('linux'):  # Linux
        subprocess.Popen(['xdg-open', str(docs_folder)])
>>>>>>> a5eaa110

if __name__ == "__main__":
    app = QApplication([])
<<<<<<< HEAD
    choose_documents()
    app.exec()

=======
    choose_documents_directory()
    app.exec_()

>>>>>>> a5eaa110
<|MERGE_RESOLUTION|>--- conflicted
+++ resolved
@@ -1,110 +1,70 @@
-import subprocess
-<<<<<<< HEAD
-from pathlib import Path
-
-from PySide6.QtWidgets import QApplication, QFileDialog
-
-
-def choose_documents():
-    current_dir = os.path.dirname(os.path.realpath(__file__))
-    docs_folder = os.path.join(current_dir, "Docs_for_DB")
-    file_dialog = QFileDialog()
-    file_dialog.setFileMode(QFileDialog.ExistingFiles)
-    file_paths, _ = file_dialog.getOpenFileNames(
-        None, "Choose Documents for Database", str(current_dir)
-    )
-
-    if file_paths:
-        Path(docs_folder).mkdir(exist_ok=True)
-
-        for file_path in file_paths:
-            symlink_target = os.path.join(docs_folder, os.path.basename(file_path))
-            Path(symlink_target).unlink(missing_ok=True)
-            Path(symlink_target).symlink_to(Path(file_path))
-
-
-def choose_directory():
-    current_dir = os.path.dirname(os.path.realpath(__file__))
-    docs_folder = os.path.join(current_dir, "Docs_for_DB")
-
-    file_dialog = QFileDialog()
-    file_dialog.setOption(QFileDialog.ShowDirsOnly)
-    if file_dialog.exec():
-        directories = file_dialog.selectedFiles()
-
-        for selected_directory in directories:
-            Path(docs_folder).mkdir(exist_ok=True)
-
-            for root, dirs, files in os.walk(selected_directory):
-                for file_name in files:
-                    symlink_target = os.path.join(
-                        docs_folder, os.path.basename(file_name)
-                    )
-
-                    file_path = os.path.join(root, file_name)
-                    try:
-                        with open(file_path, "r") as fp:
-                            if isinstance(fp.read(), str):
-                                Path(symlink_target).unlink(missing_ok=True)
-                                Path(symlink_target).symlink_to(Path(file_path))
-                    except UnicodeDecodeError:
-                        pass
-
-
-def see_documents_directory():
-    current_dir = Path(__file__).parent.resolve()
-    docs_folder = current_dir / "Docs_for_DB"
-
-    docs_folder.mkdir(parents=True, exist_ok=True)
-
-    # Cross-platform directory opening
-    if os.name == "nt":  # Windows
-        subprocess.Popen(f'explorer "{str(docs_folder)}"')
-    elif os.name == "posix":  # MacOS and Linux
-        subprocess.Popen(f'xdg-open "{str(docs_folder)}"')
-
-=======
-import os
-from pathlib import Path
-from PySide6.QtWidgets import QApplication, QFileDialog
-
-def choose_documents_directory():
-    current_dir = Path(__file__).parent.resolve()
-    docs_folder = current_dir / "Docs_for_DB"
-    file_dialog = QFileDialog()
-    file_dialog.setFileMode(QFileDialog.ExistingFiles)
-    file_paths, _ = file_dialog.getOpenFileNames(None, "Choose Documents for Database", str(current_dir))
-
-    if file_paths:
-        docs_folder.mkdir(parents=True, exist_ok=True)
-
-        for file_path in file_paths:
-            symlink_target = docs_folder / Path(file_path).name
-            symlink_target.symlink_to(file_path)
-
-def see_documents_directory():
-    current_dir = Path(__file__).parent.resolve()
-    docs_folder = current_dir / "Docs_for_DB"
-
-    docs_folder.mkdir(parents=True, exist_ok=True)
-
-    # Cross-platform directory opening
-    if os.name == 'nt':  # Windows
-        subprocess.Popen(['explorer', str(docs_folder)])
-    elif sys.platform == 'darwin':  # macOS
-        subprocess.Popen(['open', str(docs_folder)])
-    elif sys.platform.startswith('linux'):  # Linux
-        subprocess.Popen(['xdg-open', str(docs_folder)])
->>>>>>> a5eaa110
-
-if __name__ == "__main__":
-    app = QApplication([])
-<<<<<<< HEAD
-    choose_documents()
-    app.exec()
-
-=======
-    choose_documents_directory()
-    app.exec_()
-
->>>>>>> a5eaa110
+import os
+import subprocess
+from pathlib import Path
+
+from PySide6.QtWidgets import QApplication, QFileDialog
+
+
+def choose_documents():
+    current_dir = os.path.dirname(os.path.realpath(__file__))
+    docs_folder = os.path.join(current_dir, "Docs_for_DB")
+    file_dialog = QFileDialog()
+    file_dialog.setFileMode(QFileDialog.ExistingFiles)
+    file_paths, _ = file_dialog.getOpenFileNames(
+        None, "Choose Documents for Database", str(current_dir)
+    )
+
+    if file_paths:
+        Path(docs_folder).mkdir(exist_ok=True)
+
+        for file_path in file_paths:
+            symlink_target = os.path.join(docs_folder, os.path.basename(file_path))
+            Path(symlink_target).unlink(missing_ok=True)
+            Path(symlink_target).symlink_to(Path(file_path))
+
+
+def choose_directory():
+    current_dir = os.path.dirname(os.path.realpath(__file__))
+    docs_folder = os.path.join(current_dir, "Docs_for_DB")
+
+    file_dialog = QFileDialog()
+    file_dialog.setOption(QFileDialog.ShowDirsOnly)
+    if file_dialog.exec():
+        directories = file_dialog.selectedFiles()
+
+        for selected_directory in directories:
+            Path(docs_folder).mkdir(exist_ok=True)
+
+            for root, dirs, files in os.walk(selected_directory):
+                for file_name in files:
+                    symlink_target = os.path.join(
+                        docs_folder, os.path.basename(file_name)
+                    )
+
+                    file_path = os.path.join(root, file_name)
+                    try:
+                        with open(file_path, "r") as fp:
+                            if isinstance(fp.read(), str):
+                                Path(symlink_target).unlink(missing_ok=True)
+                                Path(symlink_target).symlink_to(Path(file_path))
+                    except UnicodeDecodeError:
+                        pass
+
+
+def see_documents_directory():
+    current_dir = Path(__file__).parent.resolve()
+    docs_folder = current_dir / "Docs_for_DB"
+
+    docs_folder.mkdir(parents=True, exist_ok=True)
+
+    # Cross-platform directory opening
+    if os.name == "nt":  # Windows
+        subprocess.Popen(f'explorer "{str(docs_folder)}"')
+    elif os.name == "posix":  # MacOS and Linux
+        subprocess.Popen(f'open "{str(docs_folder)}"', shell=True)
+
+
+if __name__ == "__main__":
+    app = QApplication([])
+    choose_documents()
+    app.exec()