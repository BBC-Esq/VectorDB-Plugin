--- conflicted
+++ resolved
@@ -1,61 +1,42 @@
-<<<<<<< HEAD
-import os
-import sys
-=======
->>>>>>> 0eb88a04
-import subprocess
-import os
-from pathlib import Path
-from PySide6.QtWidgets import QApplication, QFileDialog
-import sys
-
-
-def choose_documents_directory():
-    current_dir = Path(__file__).parent.resolve()
-    docs_folder = current_dir / "Docs_for_DB"
-    file_dialog = QFileDialog()
-    file_dialog.setFileMode(QFileDialog.ExistingFiles)
-<<<<<<< HEAD
-    file_paths, _ = file_dialog.getOpenFileNames(
-        None, "Choose Documents for Database", current_dir
-    )
-=======
-    file_paths, _ = file_dialog.getOpenFileNames(None, "Choose Documents for Database", str(current_dir))
->>>>>>> 0eb88a04
-
-    if file_paths:
-        docs_folder.mkdir(parents=True, exist_ok=True)
-
-        for file_path in file_paths:
-            symlink_target = docs_folder / Path(file_path).name
-            symlink_target.symlink_to(file_path)
-
-
-def see_documents_directory():
-    current_dir = Path(__file__).parent.resolve()
-    docs_folder = current_dir / "Docs_for_DB"
-
-    docs_folder.mkdir(parents=True, exist_ok=True)
-
-<<<<<<< HEAD
-    if sys.platform == "win32":
-        # Open the directory in Windows File Explorer
-        subprocess.Popen(f'explorer "{docs_folder}"')
-    elif sys.platform == "darwin":
-        # Open the directory in MacOS Finder
-        subprocess.Popen(f'open "{docs_folder}"', shell=True)
-
-=======
-    # Cross-platform directory opening
-    if os.name == 'nt':  # Windows
-        subprocess.Popen(['explorer', str(docs_folder)])
-    elif sys.platform == 'darwin':  # macOS
-        subprocess.Popen(['open', str(docs_folder)])
-    elif sys.platform.startswith('linux'):  # Linux
-        subprocess.Popen(['xdg-open', str(docs_folder)])
->>>>>>> 0eb88a04
-
-if __name__ == "__main__":
-    app = QApplication([])
-    choose_documents_directory()
-    app.exec_()
+import subprocess
+import os
+from pathlib import Path
+from PySide6.QtWidgets import QApplication, QFileDialog
+import sys
+
+
+def choose_documents_directory():
+    current_dir = Path(__file__).parent.resolve()
+    docs_folder = current_dir / "Docs_for_DB"
+    file_dialog = QFileDialog()
+    file_dialog.setFileMode(QFileDialog.ExistingFiles)
+    file_paths, _ = file_dialog.getOpenFileNames(
+        None, "Choose Documents for Database", current_dir
+    )
+
+    if file_paths:
+        docs_folder.mkdir(parents=True, exist_ok=True)
+
+        for file_path in file_paths:
+            symlink_target = docs_folder / Path(file_path).name
+            symlink_target.symlink_to(file_path)
+
+
+def see_documents_directory():
+    current_dir = Path(__file__).parent.resolve()
+    docs_folder = current_dir / "Docs_for_DB"
+
+    docs_folder.mkdir(parents=True, exist_ok=True)
+
+    # Cross-platform directory opening
+    if os.name == 'nt':  # Windows
+        subprocess.Popen(f'explorer "{docs_folder}"')
+    elif sys.platform == 'darwin':  # macOS
+        subprocess.Popen(f'open "{docs_folder}"', shell=True)
+    elif sys.platform.startswith('linux'):  # Linux
+        subprocess.Popen(f'xdg-open "{docs_folder}"', shell=True)
+
+if __name__ == "__main__":
+    app = QApplication([])
+    choose_documents_directory()
+    app.exec_()